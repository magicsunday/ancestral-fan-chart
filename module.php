--- conflicted
+++ resolved
@@ -4,22 +4,14 @@
 /**
  * See LICENSE.md file for further details.
  */
-<<<<<<< HEAD
-namespace MagicSunday\Webtrees\AncestralFanChart;
-=======
 namespace MagicSunday\Webtrees;
 
 use Composer\Autoload\ClassLoader;
->>>>>>> cc68cd6f
 
 // Register our namespace
 $loader = new ClassLoader();
 $loader->addPsr4(
-<<<<<<< HEAD
-    'MagicSunday\\Webtrees\\AncestralFanChart\\',
-=======
     'MagicSunday\\Webtrees\\',
->>>>>>> cc68cd6f
     __DIR__ . '/src'
 );
 $loader->register();
